--- conflicted
+++ resolved
@@ -237,10 +237,8 @@
 check_convergence_criteria(problem, ::MatrixSolver{LinearProblem}, Δa, iter::Int) = iter>1    # Converges in one iteration 
 should_update(::MatrixSolver{LinearProblem}, iter) = (iter==0, iter==0)
 
-<<<<<<< HEAD
+
 #=
-=======
->>>>>>> 97bd2342
 function solve_nonlinear!(problem, nlsolver::LinearProblemSolver)
     update_problem!(problem, nothing; update_residual=true, update_jacobian=true)
     r = getresidual(problem)
