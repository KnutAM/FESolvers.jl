name = "FESolvers"
uuid = "79314e9b-2e6f-4d6d-a72d-515aa2604984"
authors = ["Knut Andreas Meyer and contributors"]
version = "0.1.0"

[deps]
ForwardDiff = "f6369f11-7733-5829-9624-2563aa707210"
LinearAlgebra = "37e2e46d-f89d-539d-b4ee-838fcccc9c8e"
Requires = "ae029012-a4dd-5104-9daa-d747884805df"

[compat]
<<<<<<< HEAD
ForwardDiff = "0.10"
=======
Requires = "1"
>>>>>>> 8fbe7649
julia = "1"

[extras]
ForwardDiff = "f6369f11-7733-5829-9624-2563aa707210"
LinearAlgebra = "37e2e46d-f89d-539d-b4ee-838fcccc9c8e"
LinearSolve = "7ed4a6bd-45f5-4d41-b270-4a48e9bafcae"
SparseArrays = "2f01184e-e22b-5df5-ae63-d93ebab69eaf"
Test = "8dfed614-e22c-5e08-85e1-65c5234f0b40"

[targets]
test = ["Test", "ForwardDiff", "LinearAlgebra", "SparseArrays", "LinearSolve"]<|MERGE_RESOLUTION|>--- conflicted
+++ resolved
@@ -9,11 +9,8 @@
 Requires = "ae029012-a4dd-5104-9daa-d747884805df"
 
 [compat]
-<<<<<<< HEAD
 ForwardDiff = "0.10"
-=======
 Requires = "1"
->>>>>>> 8fbe7649
 julia = "1"
 
 [extras]
